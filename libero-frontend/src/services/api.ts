--- conflicted
+++ resolved
@@ -274,7 +274,6 @@
     .then(response => response.data);
 };
 
-<<<<<<< HEAD
 
 // interface StandingsResponse {
 //   standings: Array<{
@@ -393,148 +392,4 @@
   }));
 };
 
-export default apiClient; // Export the configured instance if needed elsewhere
-=======
-// --- Football Data API Types ---
-export interface FootballPlayer {
-  id: number;
-  name: string;
-  firstName?: string;
-  lastName?: string;
-  dateOfBirth?: string;
-  nationality?: string;
-  position?: string;
-  photo?: string;
-}
-
-export interface FootballTeam {
-  id: number;
-  name: string;
-  shortName?: string;
-  crest?: string;
-}
-
-export interface TopScorer {
-  player: FootballPlayer;
-  team: FootballTeam;
-  playedMatches?: number;
-  goals: number;
-  assists?: number;
-  penalties?: number;
-}
-
-export interface TopScorersResponse {
-  count: number;
-  filters?: any;
-  competition?: any;
-  season?: any;
-  scorers: TopScorer[];
-}
-
-// --- Football Data API Client ---
-
-// Create a separate axios instance for football-data.org API
-const footballApiClient: AxiosInstance = axios.create({
-  baseURL: 'https://api.football-data.org/v4',
-  headers: {
-    'Content-Type': 'application/json',
-    // Use the API key from environment variables
-    'X-Auth-Token': import.meta.env.THIRD_PARTY_FOOTBALL_API_KEY
-  },
-  timeout: 10000 // 10 second timeout
-});
-
-// Error handling for football API
-footballApiClient.interceptors.response.use(
-  (response: AxiosResponse): AxiosResponse => {
-    return response;
-  },
-  (error: any): Promise<any> => {
-    // Log detailed error information
-    console.error('Football API Error:', error.response?.data || error.message);
-    
-    // Handle common errors
-    if (error.message && error.message.includes('Network Error')) {
-      console.error(`
-        CORS ERROR DETECTED: The football-data.org API has CORS restrictions.
-        
-        Possible solutions:
-        1. Use a backend proxy server to make API requests
-        2. Try a browser extension that disables CORS for development
-        3. Make sure your API key is valid
-        
-        For more information, see: https://www.football-data.org/documentation/quickstart
-      `);
-    }
-    
-    if (error.response && error.response.status === 403) {
-      console.error(`
-        API KEY ERROR: Your API key was rejected by football-data.org
-        
-        Make sure:
-        1. You have a valid API key in your .env file
-        2. Your VITE_THIRD_PARTY_FOOTBALL_API_KEY environment variable is set correctly
-        3. Your API subscription is active
-        
-        For more information, see: https://www.football-data.org/documentation/quickstart
-      `);
-    }
-    
-    return Promise.reject(error);
-  }
-);
-
-// --- Football Data API Calls ---
-
-/**
- * Fetches top scorers for a competition from football-data.org
- * @param competitionCode - Competition code (e.g., 'PL' for Premier League)
- * @param limit - Number of top scorers to retrieve (default: 7)
- * @returns Promise containing the top scorers data
- */
-export const getTopScorers = (competitionCode: string, limit: number = 7): Promise<TopScorersResponse> => {
-  return footballApiClient.get<TopScorersResponse>(`/competitions/${competitionCode}/scorers?limit=${limit}`)
-    .then(response => response.data)
-    .catch(error => {
-      console.error(`Failed to fetch top scorers for ${competitionCode}:`, error);
-      // Return empty result structure on error
-      return {
-        count: 0,
-        scorers: []
-      };
-    });
-};
-
-/**
- * Fetches details for a specific player from football-data.org
- * @param playerId - ID of the player
- * @returns Promise containing the player details
- */
-export const getPlayerDetails = (playerId: number): Promise<FootballPlayer> => {
-  return footballApiClient.get<FootballPlayer>(`/persons/${playerId}`)
-    .then(response => response.data)
-    .catch(error => {
-      console.error(`Failed to fetch player details for ID ${playerId}:`, error);
-      throw error;
-    });
-};
-
-/**
- * Fetches details for a specific team from football-data.org
- * @param teamId - ID of the team
- * @returns Promise containing the team details
- */
-export const getTeamDetails = (teamId: number): Promise<FootballTeam> => {
-  return footballApiClient.get<FootballTeam>(`/teams/${teamId}`)
-    .then(response => response.data)
-    .catch(error => {
-      console.error(`Failed to fetch team details for ID ${teamId}:`, error);
-      throw error;
-    });
-};
-
-export default apiClient; // Export the configured instance if needed elsewhere
-
-// Also export the football API client for direct use if needed
-export { footballApiClient };
->>>>>>> c3e0bd46
+export default apiClient; 